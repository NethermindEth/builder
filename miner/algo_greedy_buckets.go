--- conflicted
+++ resolved
@@ -34,7 +34,7 @@
 	if algoConf == nil {
 		algoConf = &algorithmConfig{
 			EnforceProfit:          true,
-			ProfitThresholdPercent: defaultProfitPercentMinimum,
+			ProfitThresholdPercent: defaultProfitThresholdPercent,
 		}
 	}
 	return &greedyBucketsBuilder{
@@ -48,11 +48,7 @@
 }
 
 // CutoffPriceFromOrder returns the cutoff price for a given order based on the cutoff percent.
-<<<<<<< HEAD
-// For example, if the cutoff percent is 0.9, the cutoff price will be 90% of the order price, rounded down to the nearest integer.
-=======
 // For example, if the cutoff percent is 90, the cutoff price will be 90% of the order price, rounded down to the nearest integer.
->>>>>>> 9acf6403
 func CutoffPriceFromOrder(order *types.TxWithMinerFee, cutoffPercent int) *big.Int {
 	return common.PercentOf(order.Price(), cutoffPercent)
 }
@@ -194,21 +190,12 @@
 	const retryLimit = 1
 
 	var (
-<<<<<<< HEAD
-		baseFee      = envDiff.baseEnvironment.header.BaseFee
-		retryMap     = make(map[*types.TxWithMinerFee]int)
-		usedBundles  []types.SimulatedBundle
-		usedSbundles []types.UsedSBundle
-		transactions []*types.TxWithMinerFee
-		percent      = b.algoConf.ProfitThresholdPercent
-=======
 		baseFee            = envDiff.baseEnvironment.header.BaseFee
 		retryMap           = make(map[*types.TxWithMinerFee]int)
 		usedBundles        []types.SimulatedBundle
 		usedSbundles       []types.UsedSBundle
 		transactions       []*types.TxWithMinerFee
 		priceCutoffPercent = b.algoConf.PriceCutoffPercent
->>>>>>> 9acf6403
 
 		SortInPlaceByProfit = func(baseFee *big.Int, transactions []*types.TxWithMinerFee, gasUsedMap map[*types.TxWithMinerFee]uint64) {
 			sort.SliceStable(transactions, func(i, j int) bool {
